module Angel.Job ( syncSupervisors
                 , killProcess -- for testing
                 , pollStale ) where

import Control.Exception ( finally )
<<<<<<< HEAD
=======
import Control.Monad ( when
                     , unless
                     , forever )
import Data.String.Utils ( split
                         , strip )
>>>>>>> f357c103
import Data.Maybe ( mapMaybe
                  , fromMaybe
                  , fromJust )
import System.Process ( createProcess
                      , proc
                      , waitForProcess
                      , ProcessHandle
                      , CreateProcess
                      , std_out
                      , std_err
                      , std_in
                      , cwd
                      , env
                      , StdStream(UseHandle, CreatePipe) )
import Control.Concurrent ( forkIO )
import Control.Concurrent.STM ( TVar
                              , writeTVar
                              , readTVar
                              , atomically )
import qualified Data.Map as M
import Angel.Log ( logger )
import Angel.Data ( Program( delay
                           , exec
                           , logExec
                           , name
                           , pidFile
                           , stderr
                           , stdout
                           , termGrace
                           , workingDir )
                  , ProgramId
                  , GroupConfig
                  , spec
                  , running
                  , KillDirective(SoftKill, HardKill)
                  , defaultProgram
                  , defaultDelay
                  , defaultStdout
                  , defaultStderr )
import Angel.Process ( isProcessHandleDead
                     , softKillProcessHandle
                     , hardKillProcessHandle )
import qualified Angel.Data as D
import Angel.Util ( sleepSecs
                  , strip
                  , split
                  , nnull )
import Angel.Files ( getFile )
import Angel.PidFile ( startMaybeWithPidFile
                     , clearPIDFile )

ifEmpty :: String -> IO () -> IO () -> IO ()
ifEmpty s ioa iob = if s == "" then ioa else iob

-- |launch the program specified by `id`, opening (and closing) the
-- |appropriate fds for logging.  When the process dies, either b/c it was
-- |killed by a monitor, killed by a system user, or ended execution naturally,
-- |re-examine the desired run config to determine whether to re-run it.  if so,
-- |tail call.
supervise :: TVar GroupConfig -> String -> IO ()
supervise sharedGroupConfig id' = do 
    logger' "START"
    cfg <- atomically $ readTVar sharedGroupConfig
    let my_spec = find_me cfg
    ifEmpty (name my_spec) 

        (logger' "QUIT (missing from config on restart)") 
        
        (do
            (attachOut, attachErr) <- makeFiles my_spec cfg

            let (cmd, args) = cmdSplit . fromJust . exec $ my_spec

            let procSpec = (proc cmd args) {
              std_out = attachOut,
              std_err = attachErr,
              cwd = workingDir my_spec,
              env = Just $ D.env my_spec
            }

            let mPfile = pidFile my_spec

            logger' $ "Spawning process with env " ++ show (env procSpec)

            
            startMaybeWithPidFile procSpec mPfile $ \pHandle -> do
              updateRunningPid my_spec (Just pHandle)
              logger' "RUNNING"
              waitForProcess pHandle
              logger' "ENDED"
              updateRunningPid my_spec Nothing
            
            cfg' <- atomically $ readTVar sharedGroupConfig
            if M.notMember id' (spec cfg') 
              then logger'  "QUIT"
              else do 
                logger'  "WAITING"
                sleepSecs . fromMaybe defaultDelay . delay $ my_spec
                logger'  "RESTART"
                supervise sharedGroupConfig id'
        )
        
    where
        logger' = logger $ "- program: " ++ id' ++ " -"
        cmdSplit fullcmd = (head parts, tail parts) 
            where parts = (filter (/="") . map strip . split ' ') fullcmd

        find_me cfg = M.findWithDefault defaultProgram id' (spec cfg)
        updateRunningPid my_spec mpid = atomically $ do 
            wcfg <- readTVar sharedGroupConfig
            writeTVar sharedGroupConfig wcfg{
              running=M.insertWith' const id' (my_spec, mpid) (running wcfg)
            }
                
        makeFiles my_spec cfg =
            case logExec my_spec of
                Just path -> logWithExec path
                Nothing -> logWithFiles

          where
            logWithFiles = do
                let useout = fromMaybe defaultStdout $ stdout my_spec
                attachOut <- UseHandle `fmap` getFile useout cfg

                let useerr = fromMaybe defaultStderr $ stderr my_spec
                attachErr <- UseHandle `fmap` getFile useerr cfg

                return (attachOut, attachErr)

            logWithExec path = do
                let (cmd, args) = cmdSplit path
                
                attachOut <- UseHandle `fmap` getFile "/dev/null" cfg

                logger' "Spawning process"
                (inPipe, _, _, _) <- createProcess (proc cmd args){
                  std_out = attachOut,
                  std_err = attachOut,
                  std_in  = CreatePipe,
                  cwd     = workingDir my_spec
                }

                return (UseHandle (fromJust inPipe),
                        UseHandle (fromJust inPipe))

--TODO: paralellize
killProcesses :: [KillDirective] -> IO ()
killProcesses = mapM_ killProcess

killProcess :: KillDirective -> IO ()
killProcess (SoftKill n pid) = do
  logger' $ "Soft killing " ++ n
  softKillProcessHandle pid
  where logger' = logger "process-killer"
killProcess (HardKill n pid grace) = do
  logger' $ "Attempting soft kill " ++ n ++ " before hard killing"
  softKillProcessHandle pid
  logger' $ "Waiting " ++ show grace ++ " seconds for " ++ n ++ " to die"
  sleepSecs grace

  -- Note that this means future calls to get exits status will fail
  dead <- isProcessHandleDead pid

  unless dead $ logger' ("Hard killing " ++ n) >> hardKillProcessHandle pid
  where logger' = logger "process-killer"

cleanPidfiles :: [Program] -> IO ()
cleanPidfiles progs = mapM_ clearPIDFile pidfiles
  where pidfiles = mapMaybe pidFile progs

-- |fire up new supervisors for new program ids
startProcesses :: TVar GroupConfig -> [String] -> IO ()
startProcesses sharedGroupConfig = mapM_ spawnWatcher
    where
        spawnWatcher s = forkIO $ wrapProcess sharedGroupConfig s

wrapProcess :: TVar GroupConfig -> String -> IO ()
wrapProcess sharedGroupConfig id' = do
    run <- createRunningEntry
    when run $ finally (supervise sharedGroupConfig id') deleteRunning
  where
    deleteRunning = atomically $ do 
        wcfg <- readTVar sharedGroupConfig
        writeTVar sharedGroupConfig wcfg{
            running=M.delete id' (running wcfg)
        }

    createRunningEntry =
        atomically $ do
            cfg <- readTVar sharedGroupConfig
            let specmap = spec cfg 
            case M.lookup id' specmap of
                Nothing -> return False
                Just target -> do
                    let runmap = running cfg
                    case M.lookup id' runmap of
                        Just _ -> return False
                        Nothing -> do
                            writeTVar sharedGroupConfig cfg{running=
                                M.insert id' (target, Nothing) runmap}
                            return True

-- |diff the requested config against the actual run state, and
-- |do any start/kill action necessary
syncSupervisors :: TVar GroupConfig -> IO ()
syncSupervisors sharedGroupConfig = do 
   let logger' = logger "process-monitor"
   cfg <- atomically $ readTVar sharedGroupConfig
   let (killProgs, killHandles) = mustKill cfg
   let starts = mustStart cfg
   when (nnull killHandles || nnull starts) $ logger' (
         "Must kill=" ++ show (length killHandles)
                ++ ", must start=" ++ show (length starts))
   killProcesses killHandles
   cleanPidfiles killProgs
   startProcesses sharedGroupConfig starts

--TODO: make private
mustStart :: GroupConfig -> [String]
mustStart cfg = map fst $ filter (isNew $ running cfg) $ M.assocs (spec cfg)
  where isNew isRunning (id', _) = M.notMember id' isRunning

--TODO: make private
mustKill :: GroupConfig -> ([Program], [KillDirective])
mustKill cfg = unzip targets
  where runningAndDifferent :: (ProgramId, (Program, Maybe ProcessHandle)) -> Maybe (Program, KillDirective)
        runningAndDifferent (_, (_, Nothing))    = Nothing
        runningAndDifferent (id', (pg, Just pid))
         | M.notMember id' specMap || M.findWithDefault defaultProgram id' specMap /= pg = Just (pg, toKillDirective pg pid)
         | otherwise                                                                     = Nothing
        targets = mapMaybe runningAndDifferent allRunning
        specMap = spec cfg
        allRunning = M.assocs $ running cfg

toKillDirective :: Program -> ProcessHandle -> KillDirective
toKillDirective D.Program { name = n
                          , termGrace = Just g } ph = HardKill n ph g
toKillDirective D.Program { name = n } ph           = SoftKill n ph

-- |periodically run the supervisor sync independent of config reload,
-- |just in case state gets funky b/c of theoretically possible timing
-- |issues on reload
pollStale :: TVar GroupConfig -> IO ()
pollStale sharedGroupConfig = forever $ sleepSecs 10 >> syncSupervisors sharedGroupConfig<|MERGE_RESOLUTION|>--- conflicted
+++ resolved
@@ -3,14 +3,9 @@
                  , pollStale ) where
 
 import Control.Exception ( finally )
-<<<<<<< HEAD
-=======
-import Control.Monad ( when
-                     , unless
-                     , forever )
-import Data.String.Utils ( split
-                         , strip )
->>>>>>> f357c103
+import Control.Monad ( unless
+                     , when
+                     , forever)
 import Data.Maybe ( mapMaybe
                   , fromMaybe
                   , fromJust )
@@ -71,14 +66,14 @@
 -- |re-examine the desired run config to determine whether to re-run it.  if so,
 -- |tail call.
 supervise :: TVar GroupConfig -> String -> IO ()
-supervise sharedGroupConfig id' = do 
+supervise sharedGroupConfig id' = do
     logger' "START"
     cfg <- atomically $ readTVar sharedGroupConfig
     let my_spec = find_me cfg
-    ifEmpty (name my_spec) 
-
-        (logger' "QUIT (missing from config on restart)") 
-        
+    ifEmpty (name my_spec)
+
+        (logger' "QUIT (missing from config on restart)")
+
         (do
             (attachOut, attachErr) <- makeFiles my_spec cfg
 
@@ -95,36 +90,36 @@
 
             logger' $ "Spawning process with env " ++ show (env procSpec)
 
-            
+
             startMaybeWithPidFile procSpec mPfile $ \pHandle -> do
               updateRunningPid my_spec (Just pHandle)
               logger' "RUNNING"
               waitForProcess pHandle
               logger' "ENDED"
               updateRunningPid my_spec Nothing
-            
+
             cfg' <- atomically $ readTVar sharedGroupConfig
-            if M.notMember id' (spec cfg') 
+            if M.notMember id' (spec cfg')
               then logger'  "QUIT"
-              else do 
+              else do
                 logger'  "WAITING"
                 sleepSecs . fromMaybe defaultDelay . delay $ my_spec
                 logger'  "RESTART"
                 supervise sharedGroupConfig id'
         )
-        
+
     where
         logger' = logger $ "- program: " ++ id' ++ " -"
-        cmdSplit fullcmd = (head parts, tail parts) 
+        cmdSplit fullcmd = (head parts, tail parts)
             where parts = (filter (/="") . map strip . split ' ') fullcmd
 
         find_me cfg = M.findWithDefault defaultProgram id' (spec cfg)
-        updateRunningPid my_spec mpid = atomically $ do 
+        updateRunningPid my_spec mpid = atomically $ do
             wcfg <- readTVar sharedGroupConfig
             writeTVar sharedGroupConfig wcfg{
               running=M.insertWith' const id' (my_spec, mpid) (running wcfg)
             }
-                
+
         makeFiles my_spec cfg =
             case logExec my_spec of
                 Just path -> logWithExec path
@@ -142,7 +137,7 @@
 
             logWithExec path = do
                 let (cmd, args) = cmdSplit path
-                
+
                 attachOut <- UseHandle `fmap` getFile "/dev/null" cfg
 
                 logger' "Spawning process"
@@ -192,7 +187,7 @@
     run <- createRunningEntry
     when run $ finally (supervise sharedGroupConfig id') deleteRunning
   where
-    deleteRunning = atomically $ do 
+    deleteRunning = atomically $ do
         wcfg <- readTVar sharedGroupConfig
         writeTVar sharedGroupConfig wcfg{
             running=M.delete id' (running wcfg)
@@ -201,7 +196,7 @@
     createRunningEntry =
         atomically $ do
             cfg <- readTVar sharedGroupConfig
-            let specmap = spec cfg 
+            let specmap = spec cfg
             case M.lookup id' specmap of
                 Nothing -> return False
                 Just target -> do
@@ -216,7 +211,7 @@
 -- |diff the requested config against the actual run state, and
 -- |do any start/kill action necessary
 syncSupervisors :: TVar GroupConfig -> IO ()
-syncSupervisors sharedGroupConfig = do 
+syncSupervisors sharedGroupConfig = do
    let logger' = logger "process-monitor"
    cfg <- atomically $ readTVar sharedGroupConfig
    let (killProgs, killHandles) = mustKill cfg
