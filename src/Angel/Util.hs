-- |various utility functions
module Angel.Util ( sleepSecs
                  , waitForWake
                  , expandPath
                  , split
                  , strip
                  , nnull ) where

<<<<<<< HEAD
import Control.Concurrent
import Control.Concurrent.STM
import Control.Concurrent.STM.TVar (readTVar, writeTVar)
import Control.Concurrent (threadDelay, forkIO, forkOS)
import Data.Char (isSpace)
import Data.Maybe (catMaybes)
=======
import Control.Concurrent.STM (atomically,
                               retry,
                               readTVar,
                               writeTVar,
                               TVar)
import Control.Concurrent (threadDelay)
>>>>>>> f357c103
import System.Posix.User (getEffectiveUserName,
                          UserEntry(homeDirectory),
                          getUserEntryForName)

-- |sleep for `s` seconds in an thread
sleepSecs :: Int -> IO ()
sleepSecs s = threadDelay $ s * 1000000

-- |wait for the STM TVar to be non-nothing
waitForWake :: TVar (Maybe Int) -> IO ()
waitForWake wakeSig = atomically $ do 
    state <- readTVar wakeSig
    case state of
        Just _ -> writeTVar wakeSig Nothing
        Nothing -> retry

expandPath :: FilePath -> IO FilePath
expandPath ('~':rest) = do home <- getHome =<< getUser
                           return $ home ++ relativePath
  where (userName, relativePath) = span (/= '/') rest
        getUser                  = if null userName
                                     then getEffectiveUserName
                                     else return userName
        getHome user             = homeDirectory `fmap` getUserEntryForName user
expandPath path = return path

nnull :: [a] -> Bool
nnull = not . null

split :: Eq a => a -> [a] -> [[a]]
split a = catMaybes . foldr go []
  where
    go x acc = case (x == a, acc) of
      (True, xs) -> Nothing:xs
      (False, []) -> [Just [x]]
      (False, Nothing:rest) -> Just [x]:Nothing:rest
      (False, Just xs:rest) -> Just (x:xs):rest

strip :: String -> String
strip = reverse . dropWhile isSpace . reverse . dropWhile isSpace<|MERGE_RESOLUTION|>--- conflicted
+++ resolved
@@ -6,21 +6,14 @@
                   , strip
                   , nnull ) where
 
-<<<<<<< HEAD
-import Control.Concurrent
-import Control.Concurrent.STM
-import Control.Concurrent.STM.TVar (readTVar, writeTVar)
-import Control.Concurrent (threadDelay, forkIO, forkOS)
+import Control.Concurrent.STM (atomically
+                              , retry
+                              , TVar
+                              , readTVar
+                              , writeTVar)
+import Control.Concurrent (threadDelay)
 import Data.Char (isSpace)
 import Data.Maybe (catMaybes)
-=======
-import Control.Concurrent.STM (atomically,
-                               retry,
-                               readTVar,
-                               writeTVar,
-                               TVar)
-import Control.Concurrent (threadDelay)
->>>>>>> f357c103
 import System.Posix.User (getEffectiveUserName,
                           UserEntry(homeDirectory),
                           getUserEntryForName)
@@ -31,7 +24,7 @@
 
 -- |wait for the STM TVar to be non-nothing
 waitForWake :: TVar (Maybe Int) -> IO ()
-waitForWake wakeSig = atomically $ do 
+waitForWake wakeSig = atomically $ do
     state <- readTVar wakeSig
     case state of
         Just _ -> writeTVar wakeSig Nothing
